--- conflicted
+++ resolved
@@ -3,11 +3,26 @@
 
 use crate::ast;
 
-<<<<<<< HEAD
-use super::support::children_tokens_u;
+use super::{support::children_tokens_u, AstToken, InterpolPart, StrContent};
 
 impl ast::Str {
-    pub fn parts(&self) -> Vec<StrPart> {
+    pub fn parts(&self) -> impl Iterator<Item = InterpolPart<StrContent>> {
+        self.syntax().children_with_tokens().filter_map(|child| match child {
+            NodeOrToken::Token(token) if token.kind() == TOKEN_STRING_CONTENT => {
+                Some(InterpolPart::Literal(StrContent::cast(token).unwrap()))
+            }
+            NodeOrToken::Token(token) => {
+                assert!(token.kind() == TOKEN_STRING_START || token.kind() == TOKEN_STRING_END);
+                None
+            }
+            NodeOrToken::Node(node) => {
+                assert_eq!(node.kind(), NODE_INTERPOL);
+                Some(InterpolPart::Interpolation(ast::Interpol::cast(node.clone()).unwrap()))
+            }
+        })
+    }
+
+    pub fn normalized_parts(&self) -> Vec<InterpolPart<String>> {
         let multiline = children_tokens_u(self).next().map_or(false, |t| t.text() == "''");
         let mut is_first_literal = true;
         let mut at_start_of_line = true;
@@ -16,199 +31,129 @@
         let mut n = 0;
         let mut first_is_literal = false;
 
+        let parts: Vec<InterpolPart<StrContent>> = self.parts().collect();
+
         if multiline {
-            for child in self.syntax().children_with_tokens() {
-                match child {
-                    NodeOrToken::Node(_) => {
+            for part in &parts {
+                match part {
+                    InterpolPart::Interpolation(_) => {
                         if at_start_of_line {
                             at_start_of_line = false;
                             min_indent = min_indent.min(cur_indent);
                         }
                         n += 1;
                     }
-                    NodeOrToken::Token(token) => {
-                        if token.kind() == TOKEN_STRING_CONTENT {
-                            let mut token_text = token.text();
-
-                            if n == 0 {
-                                first_is_literal = true;
-                            }
-
-                            if is_first_literal && first_is_literal {
-                                is_first_literal = false;
-                                if let Some(p) = token_text.find('\n') {
-                                    if token_text[0..p].chars().all(|c| c == ' ') {
-                                        token_text = &token_text[p + 1..]
-                                    }
-                                }
-                            }
-
-                            for c in token_text.chars() {
-                                if at_start_of_line {
-                                    if c == ' ' {
-                                        cur_indent += 1;
-                                    } else if c == '\n' {
-                                        cur_indent = 0;
-                                    } else {
-                                        at_start_of_line = false;
-                                        min_indent = min_indent.min(cur_indent);
-                                    }
+                    InterpolPart::Literal(literal) => {
+                        let mut token_text = literal.syntax().text();
+
+                        if n == 0 {
+                            first_is_literal = true;
+                        }
+
+                        if is_first_literal && first_is_literal {
+                            is_first_literal = false;
+                            if let Some(p) = token_text.find('\n') {
+                                if token_text[0..p].chars().all(|c| c == ' ') {
+                                    token_text = &token_text[p + 1..]
+                                }
+                            }
+                        }
+
+                        for c in token_text.chars() {
+                            if at_start_of_line {
+                                if c == ' ' {
+                                    cur_indent += 1;
                                 } else if c == '\n' {
-                                    at_start_of_line = true;
                                     cur_indent = 0;
-                                }
-                            }
-
-                            n += 1;
-=======
-use super::{support::children_tokens_u, AstToken, InterpolPart, StrContent};
-
-impl ast::Str {
-    pub fn parts(&self) -> impl Iterator<Item = InterpolPart<StrContent>> {
-        self.syntax().children_with_tokens().filter_map(|child| match child {
-            NodeOrToken::Token(token) if token.kind() == TOKEN_STRING_CONTENT => {
-                Some(InterpolPart::Literal(StrContent::cast(token).unwrap()))
-            }
-            NodeOrToken::Token(token) => {
-                assert!(token.kind() == TOKEN_STRING_START || token.kind() == TOKEN_STRING_END);
-                None
-            }
-            NodeOrToken::Node(node) => {
-                assert_eq!(node.kind(), NODE_INTERPOL);
-                Some(InterpolPart::Interpolation(ast::Interpol::cast(node.clone()).unwrap()))
-            }
-        })
-    }
-
-    pub fn normalized_parts(&self) -> Vec<InterpolPart<String>> {
-        let mut parsed_parts = Vec::new();
-        let mut literals = 0;
-        let mut common = std::usize::MAX;
-        let multiline = children_tokens_u(self).next().map_or(false, |t| t.text() == "''");
-        let mut last_was_ast = false;
-
-        let mut parts = self.parts().peekable();
-
-        while let Some(part) = parts.next() {
-            match part {
-                InterpolPart::Literal(literal) => {
-                    let text: &str = literal.syntax().text();
-
-                    let line_count = text.lines().count();
-                    let next_is_ast = matches!(parts.peek(), Some(InterpolPart::Interpolation(_)));
-                    for (i, line) in text.lines().enumerate().skip(if last_was_ast { 1 } else { 0 })
-                    {
-                        let indent: usize = indention(line).count();
-                        if (i != line_count - 1 || !next_is_ast) && indent == line.chars().count() {
-                            // line is empty and not the start of an
-                            // interpolation, ignore indention
-                            continue;
->>>>>>> f0752890
-                        }
-                    }
-<<<<<<< HEAD
-                }
-            }
-        }
-
-        let mut parts = Vec::new();
+                                } else {
+                                    at_start_of_line = false;
+                                    min_indent = min_indent.min(cur_indent);
+                                }
+                            } else if c == '\n' {
+                                at_start_of_line = true;
+                                cur_indent = 0;
+                            }
+                        }
+
+                        n += 1;
+                    }
+                }
+            }
+        }
+
+        let mut normalized_parts = Vec::new();
         let mut cur_dropped = 0;
         let mut i = 0;
         is_first_literal = true;
         at_start_of_line = true;
 
-        for child in self.syntax().children_with_tokens() {
-            match child {
-                NodeOrToken::Node(node) => {
+        for part in parts {
+            match part {
+                InterpolPart::Interpolation(interpol) => {
                     at_start_of_line = false;
                     cur_dropped = 0;
-                    parts.push(StrPart::Interpolation(
-                        ast::StrInterpol::cast(node.clone()).unwrap(),
-                    ));
+                    normalized_parts.push(InterpolPart::Interpolation(interpol));
                     i += 1;
-=======
-                    parsed_parts.push(InterpolPart::Literal(text.to_string()));
-                    literals += 1;
-                }
-                InterpolPart::Interpolation(interpol) => {
-                    parsed_parts.push(InterpolPart::Interpolation(interpol));
-                    last_was_ast = true;
->>>>>>> f0752890
-                }
-                NodeOrToken::Token(token) => {
-                    if token.kind() == TOKEN_STRING_CONTENT {
-                        let mut token_text = token.text();
-
-<<<<<<< HEAD
-                        if multiline {
-                            if is_first_literal && first_is_literal {
-                                is_first_literal = false;
-                                if let Some(p) = token_text.find('\n') {
-                                    if token_text[0..p].chars().all(|c| c == ' ') {
-                                        token_text = &token_text[p + 1..];
-                                        if token_text.is_empty() {
-                                            i += 1;
-                                            continue;
-                                        }
+                }
+                InterpolPart::Literal(literal) => {
+                    let mut token_text = literal.syntax().text();
+
+                    if multiline {
+                        if is_first_literal && first_is_literal {
+                            is_first_literal = false;
+                            if let Some(p) = token_text.find('\n') {
+                                if token_text[0..p].chars().all(|c| c == ' ') {
+                                    token_text = &token_text[p + 1..];
+                                    if token_text.is_empty() {
+                                        i += 1;
+                                        continue;
                                     }
                                 }
                             }
-
-                            let mut str = String::new();
-                            for c in token_text.chars() {
-                                if at_start_of_line {
-                                    if c == ' ' {
-                                        if cur_dropped >= min_indent {
-                                            str.push(c);
-                                        }
-                                        cur_dropped += 1;
-                                    } else if c == '\n' {
-                                        cur_dropped = 0;
-                                        str.push(c);
-                                    } else {
-                                        at_start_of_line = false;
-                                        cur_dropped = 0;
+                        }
+
+                        let mut str = String::new();
+                        for c in token_text.chars() {
+                            if at_start_of_line {
+                                if c == ' ' {
+                                    if cur_dropped >= min_indent {
                                         str.push(c);
                                     }
+                                    cur_dropped += 1;
+                                } else if c == '\n' {
+                                    cur_dropped = 0;
+                                    str.push(c);
                                 } else {
+                                    at_start_of_line = false;
+                                    cur_dropped = 0;
                                     str.push(c);
-                                    if c == '\n' {
-                                        at_start_of_line = true;
-                                    }
-                                }
-                            }
-
-                            if i == n - 1 {
-                                if let Some(p) = str.rfind('\n') {
-                                    if str[p + 1..].chars().all(|c| c == ' ') {
-                                        str.truncate(p + 1);
-                                    }
-                                }
-=======
-        let mut i = 0;
-        for part in parsed_parts.iter_mut() {
-            if let InterpolPart::Literal(ref mut text) = part {
-                if multiline {
-                    *text = remove_indent(text, i == 0, common);
-                    // If the last literal is of the form `X\nY`, exclude Y if it consists solely of spaces
-                    if i == literals - 1 {
-                        match text.rfind('\n') {
-                            Some(p) if text[p + 1..].chars().all(|c| c == ' ') => {
-                                text.truncate(p + 1);
->>>>>>> f0752890
-                            }
-
-                            parts.push(StrPart::Literal(unescape(&str, multiline)));
-                            i += 1;
-                        } else {
-                            parts.push(StrPart::Literal(unescape(token_text, multiline)));
-                        }
-                    }
-                }
-            }
-        }
-
-        parsed_parts
+                                }
+                            } else {
+                                str.push(c);
+                                if c == '\n' {
+                                    at_start_of_line = true;
+                                }
+                            }
+                        }
+
+                        if i == n - 1 {
+                            if let Some(p) = str.rfind('\n') {
+                                if str[p + 1..].chars().all(|c| c == ' ') {
+                                    str.truncate(p + 1);
+                                }
+                            }
+                        }
+
+                        normalized_parts.push(InterpolPart::Literal(unescape(&str, multiline)));
+                        i += 1;
+                    } else {
+                        normalized_parts.push(InterpolPart::Literal(unescape(token_text, multiline)));
+                    }
+                }
+            }
+        }
+
+        normalized_parts
     }
 }
 
@@ -283,7 +228,7 @@
         let expr = Root::parse(inp).ok().unwrap().expr().unwrap();
         match expr {
             ast::Expr::Str(str) => {
-                assert_eq!(str.parts(), vec![StrPart::Literal("hello\nworld".to_string())])
+                assert_eq!(str.normalized_parts(), vec![InterpolPart::Literal("hello\nworld".to_string())])
             }
             _ => unreachable!(),
         }
