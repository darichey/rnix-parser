--- conflicted
+++ resolved
@@ -366,15 +366,9 @@
 }
 
 node! {
-<<<<<<< HEAD
-    #[case(
-        NODE_PATTERN => Pattern,
-        NODE_IDENT_PARAM => IdentParam,
-=======
     #[from(
         Pattern,
-        Ident,
->>>>>>> f0752890
+        IdentParam,
     )]
     enum Param;
 }
